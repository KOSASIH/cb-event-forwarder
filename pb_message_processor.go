--- conflicted
+++ resolved
@@ -493,25 +493,10 @@
 		kv["child_process_guid"] = om.Childproc.GetChildGuid()
 	}
 
-<<<<<<< HEAD
-	if om.Childproc.GetSuppressed() != nil {
-		kv["commandline"] = GetUnicodeFromUTF8(om.Childproc.GetCommandline())
-		kv["username"] = om.Childproc.GetUsername()
-		kv["suppressed"] = true
-	} else {
-		kv["suppressed"] = false
-	}
-
+	kv["child_pid"] = om.Childproc.GetPid()
 	kv["tamper"] = om.Childproc.GetTamper()
 	kv["tamper_sent"] = om.Childproc.GetTamperSent()
-
-	procType := om.Childproc.GetChildProcType()
-	kv["child_proc_type"] = childProcType(procType)
 	kv["parent_guid"] = om.Childproc.GetParentGuid()
-	kv["child_guid"] = om.Childproc.GetChildGuid()
-=======
-	kv["child_pid"] = om.Childproc.GetPid()
->>>>>>> 5af9c95f
 
 	// add link to process in the Cb UI if the Cb hostname is set
 	if config.CbServerURL != "" {
@@ -520,27 +505,22 @@
 
 	kv["path"] = om.Childproc.GetPath()
 
-<<<<<<< HEAD
 	kv["md5"] = GetMd5Hexdigest(om.Childproc.GetMd5Hash())
 	kv["sha256"] = GetSha256Hexdigest(om.Childproc.GetSha256Hash())
-=======
-	kv["md5"] = GetMd5Hexdigest(message.OriginalMessage.Childproc.GetMd5Hash())
-	kv["sha256"] = GetSha256Hexdigest(message.OriginalMessage.Childproc.GetSha256Hash())
-
-	childProcType := message.OriginalMessage.Childproc.GetChildProcType()
+
+	childProcType := om.Childproc.GetChildProcType()
 	kv["childproc_type"] = strings.TrimPrefix(sensor_events.CbChildProcessMsg_CbChildProcType_name[int32(childProcType)],
 		"childProc")
 
 	// handle suppressed children
-	if message.OriginalMessage.Childproc.Suppressed != nil &&
-		message.OriginalMessage.Childproc.Suppressed.GetBIsSuppressed() {
-		kv["child_suppressed"] = true
-		kv["child_command_line"] = message.OriginalMessage.Childproc.GetCommandline()
-		kv["child_username"] = message.OriginalMessage.Childproc.GetUsername()
+	if om.Childproc.Suppressed != nil &&
+		om.Childproc.Suppressed.GetBIsSuppressed() {
+		kv["suppressed"] = true
+		kv["child_command_line"] = om.Childproc.GetCommandline()
+		kv["child_username"] = om.Childproc.GetUsername()
 	} else {
 		kv["child_suppressed"] = false
 	}
->>>>>>> 5af9c95f
 }
 
 func regmodAction(a sensor_events.CbRegModMsg_CbRegModAction) string {
