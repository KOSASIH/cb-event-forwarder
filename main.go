--- conflicted
+++ resolved
@@ -505,7 +505,6 @@
 
 	go http.ListenAndServe(fmt.Sprintf(":%d", config.HTTPServerPort), nil)
 
-<<<<<<< HEAD
 	numConsumers := 1
 	if runtime.NumCPU() > 1 && config.OutputType == KafkaOutputType {
 		numConsumers = runtime.NumCPU() / 2
@@ -528,14 +527,4 @@
 			}
 		}(i)
 	}
-
-	for {
-=======
-	log.Info("Starting AMQP loop")
-	for {
-		err := messageProcessingLoop(config.AMQPURL(), queueName, "go-event-consumer")
-		log.Errorf("AMQP loop exited: %s. Sleeping for 30 seconds then retrying.", err)
->>>>>>> 61e01086
-		time.Sleep(30 * time.Second)
-	}
 }