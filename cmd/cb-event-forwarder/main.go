package main

import (
	"bytes"
	"crypto/md5"
	"encoding/hex"
	"encoding/json"
	"errors"
	"expvar"
	"flag"
	"fmt"
	"github.com/carbonblack/cb-event-forwarder/internal/leef"
	"github.com/carbonblack/cb-event-forwarder/internal/sensor_events"
	"github.com/cyberdelia/go-metrics-graphite"
	"github.com/rcrowley/go-metrics"
    "github.com/rcrowley/go-metrics/exp"
	log "github.com/sirupsen/logrus"
	"github.com/streadway/amqp"
	"io/ioutil"
	"net"
	"net/http"
	"os"
	"path"
	"strings"
	"sync"
	"time"
)

import _ "net/http/pprof"

var (
	checkConfiguration = flag.Bool("check", false, "Check the configuration file and exit")
	debug              = flag.Bool("debug", false, "Enable debugging mode")
)

var version = "NOT FOR RELEASE"

var wg sync.WaitGroup
var config Configuration

type Status struct {
	InputEventCount  metrics.Gauge
	InputByteCount   metrics.Gauge
	OutputEventCount metrics.Gauge
	OutputByteCount  metrics.Gauge
	ErrorCount       metrics.GaugeFloat64

	IsConnected     bool
	LastConnectTime time.Time
	StartTime       time.Time

	LastConnectError string
	ErrorTime        time.Time

	sync.RWMutex
}

var status Status

var (
	results          chan string
	outputErrors     chan error
	publishedExpVars []string
)

/*
 * Initializations
 *

type bufwriter chan []byte

func (bw bufwriter) Write(p []byte) (int, error) {
    bw <- p
    return len(p), nil
}
func NewBufwriter(n int) bufwriter {
    w := make(bufwriter, n)
    go func() {
        for p := range w {
            os.Stdout.Write(p)
        }
    }()
    return w
}
*/
func init() {
	flag.Parse()
<<<<<<< HEAD
    //log.SetOutput(NewBufwriter(10000))
	status.InputEventCount = expvar.NewInt("input_event_count")
	status.OutputEventCount = expvar.NewInt("output_event_count")
	status.ErrorCount = expvar.NewInt("error_count")
	status.OutputEventRate = expvar.NewFloat("output_event_rate")
	expvar.Publish("connection_status",
=======
	metrics.Register("input_event_count", status.InputEventCount)
	metrics.Register("output_event_count", status.OutputEventCount)
	metrics.Register("error_count", status.ErrorCount)
	//metrics.Register("output_event_rate", status.OutputEventRate)
	metrics.Register("connection_status",
>>>>>>> 399576dd
		expvar.Func(func() interface{} {
			res := make(map[string]interface{}, 0)
			res["last_connect_time"] = status.LastConnectTime
			res["last_error_text"] = status.LastConnectError
			res["last_error_time"] = status.ErrorTime
			if status.IsConnected {
				res["connected"] = true
				res["uptime"] = time.Now().Sub(status.LastConnectTime).Seconds()
			} else {
				res["connected"] = false
				res["uptime"] = 0.0
			}

			return res
		}))
	metrics.Register("uptime", expvar.Func(func() interface{} {
		return time.Now().Sub(status.StartTime).Seconds()
	}))
	metrics.Register("subscribed_events", expvar.Func(func() interface{} {
		return config.EventTypes
	}))

	results = make(chan string)
	outputErrors = make(chan error)

	status.StartTime = time.Now()
}

/*
 * Types
 */
type Consumer struct {
	conn    *amqp.Connection
	channel *amqp.Channel
	tag     string
}

type OutputHandler interface {
	Initialize(string) error
	Go(messages <-chan string, errorChan chan<- error) error
	String() string
	Statistics() interface{}
	Key() string
}

/*
 * worker
 */

// TODO: change this into an error channel
func reportError(d string, errmsg string, err error) {
	status.ErrorCount.Update(1)
	log.Errorf("%s when processing %s: %s", errmsg, d, err)
}

func reportBundleDetails(routingKey string, body []byte, headers amqp.Table) {
	log.Errorf("Error while processing message through routing key %s:", routingKey)

	var env *sensor_events.CbEnvironmentMsg
	env, err := createEnvMessage(headers)
	if err != nil {
		log.Errorf("  Message was received from sensor %d; hostname %s", env.Endpoint.GetSensorId(),
			env.Endpoint.GetSensorHostName())
	}

	if len(body) < 4 {
		log.Info("  Message is less than 4 bytes long; malformed")
	} else {
		log.Info("  First four bytes of message were:")
		log.Errorf("  %s", hex.Dump(body[0:4]))
	}

	/*
	 * We are going to store this bundle in the DebugStore
	 */
	if config.DebugFlag {
		h := md5.New()
		h.Write(body)
		var fullFilePath string
		fullFilePath = path.Join(config.DebugStore, fmt.Sprintf("/event-forwarder-%X", h.Sum(nil)))
		log.Debugf("Writing Bundle to disk: %s", fullFilePath)
		ioutil.WriteFile(fullFilePath, body, 0444)
	}
}

func processMessage(body []byte, routingKey, contentType string, headers amqp.Table, exchangeName string) {
	status.InputEventCount.Update(1)
	status.InputByteCount.Update(int64(len(body)))
	var err error
	var msgs []map[string]interface{}

	//
	// Process message based on ContentType
	//
	if contentType == "application/zip" {
		msgs, err = ProcessRawZipBundle(routingKey, body, headers)
		if err != nil {
			reportBundleDetails(routingKey, body, headers)
			reportError(routingKey, "Could not process raw zip bundle", err)
			return
		}
	} else if contentType == "application/protobuf" {
		// if we receive a protobuf through the raw sensor exchange, it's actually a protobuf "bundle" and not a
		// single protobuf
		if exchangeName == "api.rawsensordata" {
			msgs, err = ProcessProtobufBundle(routingKey, body, headers)
		} else {
			msg, err := ProcessProtobufMessage(routingKey, body, headers)
			if err != nil {
				reportBundleDetails(routingKey, body, headers)
				reportError(routingKey, "Could not process body", err)
				return
			} else if msg != nil {
				msgs = make([]map[string]interface{}, 0, 1)
				msgs = append(msgs, msg)
			}
		}
	} else if contentType == "application/json" {
		// Note for simplicity in implementation we are assuming the JSON output by the Cb server
		// is an object (that is, the top level JSON object is a dictionary and not an array or scalar value)
		var msg map[string]interface{}
		decoder := json.NewDecoder(bytes.NewReader(body))

		// Ensure that we decode numbers in the JSON as integers and *not* float64s
		decoder.UseNumber()

		if err := decoder.Decode(&msg); err != nil {
			reportError(string(body), "Received error when unmarshaling JSON body", err)
			return
		}

		msgs, err = ProcessJSONMessage(msg, routingKey)
	} else {
		reportError(string(body), "Unknown content-type", errors.New(contentType))
		return
	}

	for _, msg := range msgs {
		if config.PerformFeedPostprocessing {
			go func(msg map[string]interface{}) {
				outputMsg := PostprocessJSONMessage(msg)
				outputMessage(outputMsg)
			}(msg)
		} else {
			err = outputMessage(msg)
			if err != nil {
				reportError(string(body), "Error marshaling message", err)
			}
		}
	}
}

func outputMessage(msg map[string]interface{}) error {
	var err error

	//
	// Marshal result into the correct output format
	//
	msg["cb_server"] = config.ServerName

	// Remove keys that have been configured to be removed
	for _, v := range config.RemoveFromOutput {
		delete(msg, v)
	}

	var outmsg string

	switch config.OutputFormat {
	case JSONOutputFormat:
		var b []byte
		b, err = json.Marshal(msg)
		outmsg = string(b)
	case LEEFOutputFormat:
		outmsg, err = leef.Encode(msg)
	default:
		panic("Impossible: invalid output_format, exiting immediately")
	}

	if len(outmsg) > 0 && err == nil {
		status.OutputEventCount.Update(1)
		status.OutputByteCount.Update(int64(len(outmsg)))
		results <- string(outmsg)
	} else {
		return err
	}

	return nil
}

func worker(deliveries <-chan amqp.Delivery) {
	defer wg.Done()

	for delivery := range deliveries {
		processMessage(delivery.Body,
			delivery.RoutingKey,
			delivery.ContentType,
			delivery.Headers,
			delivery.Exchange)
	}

	log.Info("Worker exiting")
}

func logFileProcessingLoop() <-chan error {

	errChan := make(chan error)

	spawnTailer := func(fName string, label string) {

		log.Debugf("Spawn tailer: %s", fName)

		_, deliveries, err := NewFileConsumer(fName)

		if err != nil {
			status.LastConnectError = err.Error()
			status.ErrorTime = time.Now()
			errChan <- err
		}

		for delivery := range deliveries {
			log.Debugf("Trying to deliver log message %s", delivery)
			msgMap := make(map[string]interface{})
			msgMap["message"] = strings.TrimSuffix(delivery, "\n")
			msgMap["type"] = label
			outputMessage(msgMap)
		}

	}

	/* maps audit log labels to event types
	AUDIT_TYPES = {
	    "cb-audit-isolation": Audit_Log_Isolation,
	    "cb-audit-banning": Audit_Log_Banning,
	    "cb-audit-live-response": Audit_Log_Liveresponse,
	    "cb-audit-useractivity": Audit_Log_Useractivity
	}
	*/
	go spawnTailer("/var/log/cb/audit/live-response.log", "audit.log.liveresponse")
	go spawnTailer("/var/log/cb/audit/banning.log", "audit.log.banning")
	go spawnTailer("/var/log/cb/audit/isolation.log", "audit.log.isolation")
	go spawnTailer("/var/log/cb/audit/useractivity.log", "audit.log.useractivity")
	return errChan
}

func messageProcessingLoop(uri, queueName, consumerTag string) error {
	connectionError := make(chan *amqp.Error, 1)

	c, deliveries, err := NewConsumer(uri, queueName, consumerTag, config.UseRawSensorExchange, config.EventTypes)
	if err != nil {
		status.LastConnectError = err.Error()
		status.ErrorTime = time.Now()
		return err
	}

	status.LastConnectTime = time.Now()
	status.IsConnected = true

	c.conn.NotifyClose(connectionError)

	numProcessors := config.NumProcessors
	log.Infof("Starting %d message processors\n", numProcessors)

	wg.Add(numProcessors)
	for i := 0; i < numProcessors; i++ {
		go worker(deliveries)
	}

	for {
		select {
		case outputError := <-outputErrors:
			log.Errorf("ERROR during output: %s", outputError.Error())

			// hack to exit if the error happens while we are writing to a file
			if config.OutputType == FileOutputType || config.OutputType == SplunkOutputType || config.OutputType == HTTPOutputType {
				log.Error("File output error; exiting immediately.")
				c.Shutdown()
				wg.Wait()
				os.Exit(1)
			}
		case closeError := <-connectionError:
			status.IsConnected = false
			status.LastConnectError = closeError.Error()
			status.ErrorTime = time.Now()

			log.Errorf("Connection closed: %s", closeError.Error())
			log.Info("Waiting for all workers to exit")
			wg.Wait()
			log.Info("All workers have exited")

			return closeError
		}
	}
	log.Info("Loop exited for unknown reason")
	c.Shutdown()
	wg.Wait()

	return nil
}

func startOutputs() error {
	// Configure the specific output.
	// Valid options are: 'udp', 'tcp', 'file', 's3', 'syslog' ,"http",'splunk'
	var outputHandler OutputHandler

	parameters := config.OutputParameters

	switch config.OutputType {
	case FileOutputType:
		outputHandler = &FileOutput{}
	case TCPOutputType:
		outputHandler = &NetOutput{}
		parameters = "tcp:" + parameters
	case UDPOutputType:
		outputHandler = &NetOutput{}
		parameters = "udp:" + parameters
	case S3OutputType:
		outputHandler = &BundledOutput{behavior: &S3Behavior{}}
	case SyslogOutputType:
		outputHandler = &SyslogOutput{}
	case HTTPOutputType:
		outputHandler = &BundledOutput{behavior: &HTTPBehavior{}}
	case SplunkOutputType:
		outputHandler = &BundledOutput{behavior: &SplunkBehavior{}}
	case KafkaOutputType:
		outputHandler = &KafkaOutput{}
	default:
		return fmt.Errorf("No valid output handler found (%d)", config.OutputType)
	}

	err := outputHandler.Initialize(parameters)
	if err != nil {
		return err
	}

	metrics.Register("output_status", expvar.Func(func() interface{} {
		ret := make(map[string]interface{})
		ret[outputHandler.Key()] = outputHandler.Statistics()

		switch config.OutputFormat {
		case LEEFOutputFormat:
			ret["format"] = "leef"
		case JSONOutputFormat:
			ret["format"] = "json"
		}

		switch config.OutputType {
		case FileOutputType:
			ret["type"] = "file"
		case UDPOutputType:
			ret["type"] = "net"
		case TCPOutputType:
			ret["type"] = "net"
		case S3OutputType:
			ret["type"] = "s3"
		case HTTPOutputType:
			ret["type"] = "http"
		case SplunkOutputType:
			ret["type"] = "splunk"
		}

		return ret
	}))

	log.Infof("Initialized output: %s\n", outputHandler.String())
	return outputHandler.Go(results, outputErrors)
}


func main() {
	hostname, err := os.Hostname()
	if err != nil {
		log.Fatal(err)
	}

	configLocation := "/etc/cb/integrations/event-forwarder/cb-event-forwarder.conf"
	if flag.NArg() > 0 {
		configLocation = flag.Arg(0)
	}
	config, err = ParseConfig(configLocation)
	if err != nil {
		log.Fatal(err)
	}

	if config.PerformFeedPostprocessing {
		apiVersion, err := GetCbVersion()
		if err != nil {
			log.Fatal("Could not get cb version: " + err.Error())
		} else {
			log.Infof("Enabling feed post-processing for server %s version %s.", config.CbServerURL, apiVersion)
		}
	}

	if *checkConfiguration {
		if err := startOutputs(); err != nil {
			log.Fatal(err)
		}
		os.Exit(0)
	}

	addrs, err := net.InterfaceAddrs()

	if err != nil {
		log.Fatal("Could not get IP addresses")
	}

	log.Infof("cb-event-forwarder version %s starting", version)

	exportedVersion := &expvar.String{}
	metrics.Register("version", exportedVersion)
	if *debug {
		exportedVersion.Set(version + " (debugging on)")
		log.Debugf("*** Debugging enabled: messages may be sent via http://%s:%d/debug/sendmessage ***",
			hostname, config.HTTPServerPort)
		log.SetLevel(log.DebugLevel)

	} else {
		exportedVersion.Set(version)
	}
	metrics.Register("debug", expvar.Func(func() interface{} { return *debug }))

	for _, addr := range addrs {
		if ipnet, ok := addr.(*net.IPNet); ok && !ipnet.IP.IsLoopback() {
			log.Infof("Interface address %s", ipnet.IP.String())
		}
	}

	log.Infof("Configured to capture events: %v", config.EventTypes)
	if err := startOutputs(); err != nil {
		log.Fatalf("Could not startOutputs: %s", err)
	}

	dirs := [...]string{
		"/usr/share/cb/integrations/event-forwarder/content",
		"./static",
	}

	for _, dirname := range dirs {
		finfo, err := os.Stat(dirname)
		if err == nil && finfo.IsDir() {
			http.Handle("/static/", http.StripPrefix("/static/", http.FileServer(http.Dir(dirname))))
			http.HandleFunc("/", func(w http.ResponseWriter, r *http.Request) {
				http.Redirect(w, r, "/static/", 301)
			})
			log.Infof("Diagnostics available via HTTP at http://%s:%d/", hostname, config.HTTPServerPort)
			break
		}
	}

	if *debug {
		http.HandleFunc("/debug/sendmessage", func(w http.ResponseWriter, r *http.Request) {
			if r.Method == "POST" {
				msg := make([]byte, r.ContentLength)
				_, err := r.Body.Read(msg)
				var parsedMsg map[string]interface{}

				err = json.Unmarshal(msg, &parsedMsg)
				if err != nil {
					errMsg, _ := json.Marshal(map[string]string{"status": "error", "error": err.Error()})
					_, _ = w.Write(errMsg)
					return
				}

				err = outputMessage(parsedMsg)
				if err != nil {
					errMsg, _ := json.Marshal(map[string]string{"status": "error", "error": err.Error()})
					_, _ = w.Write(errMsg)
					return
				}
				log.Errorf("Sent test message: %s\n", string(msg))
			} else {
				err = outputMessage(map[string]interface{}{
					"type":    "debug.message",
					"message": fmt.Sprintf("Debugging test message sent at %s", time.Now().String()),
				})
				if err != nil {
					errMsg, _ := json.Marshal(map[string]string{"status": "error", "error": err.Error()})
					_, _ = w.Write(errMsg)
					return
				}
				log.Info("Sent test debugging message")
			}

			errMsg, _ := json.Marshal(map[string]string{"status": "success"})
			_, _ = w.Write(errMsg)
		})
	}

	go http.ListenAndServe(fmt.Sprintf(":%d", config.HTTPServerPort), nil)

	queueName := fmt.Sprintf("cb-event-forwarder:%s:%d", hostname, os.Getpid())

	if config.AMQPQueueName != "" {
		queueName = config.AMQPQueueName
	}

<<<<<<< HEAD
	go func() {
		log.Infof("Starting AMQP loop to %s on queue %s", config.AMQPURL(), queueName)
		for {
			err := messageProcessingLoop(config.AMQPURL(), queueName, fmt.Sprintf("go-event-consumer-%d"))
			log.Infof("AMQP loop %d exited: %s. Sleeping for 30 seconds then retrying.", err)
			time.Sleep(30 * time.Second)
		}
	}()
=======
    go func(consumerNumber int) {
        log.Infof("Starting AMQP loop %d to %s on queue %s", consumerNumber, config.AMQPURL(), queueName)
        for {
            err := messageProcessingLoop(config.AMQPURL(), queueName, fmt.Sprintf("go-event-consumer-%d", consumerNumber))
            log.Infof("AMQP loop %d exited: %s. Sleeping for 30 seconds then retrying.", consumerNumber, err)
            time.Sleep(30 * time.Second)
        }
    }(1)
>>>>>>> 399576dd

	if config.AuditLog == true {
		log.Info("starting log file processing loop")
		go func() {
			errChan := logFileProcessingLoop()
			for {
				select {
				case err := <-errChan:
					log.Infof("%v", err)
				}
			}
		}()

	} else {
		log.Info("Not starting file processing loop")
	}

	//Try to send to metrics to carbon if configured to do so
	if config.CarbonMetricsEndpoint != nil {
		addr, err := net.ResolveTCPAddr("tcp", *config.CarbonMetricsEndpoint)
		if err != nil {
			log.Panicf("Failing resolving carbon endpoint %v", err)
		}
		go graphite.Graphite(metrics.DefaultRegistry, 1*time.Second, "cb.eventforwarder", addr)
	}

    exp.Exp(metrics.DefaultRegistry)

	for {
		time.Sleep(30 * time.Second)
		//status.OutputEventRate.Set(float64(status.OutputEventCount.Value()) / float64(time.Now().Sub(status.StartTime)))
	}

	log.Info("cb-event-forwarder exiting")
}<|MERGE_RESOLUTION|>--- conflicted
+++ resolved
@@ -13,7 +13,7 @@
 	"github.com/carbonblack/cb-event-forwarder/internal/sensor_events"
 	"github.com/cyberdelia/go-metrics-graphite"
 	"github.com/rcrowley/go-metrics"
-    "github.com/rcrowley/go-metrics/exp"
+	"github.com/rcrowley/go-metrics/exp"
 	log "github.com/sirupsen/logrus"
 	"github.com/streadway/amqp"
 	"io/ioutil"
@@ -85,20 +85,11 @@
 */
 func init() {
 	flag.Parse()
-<<<<<<< HEAD
-    //log.SetOutput(NewBufwriter(10000))
-	status.InputEventCount = expvar.NewInt("input_event_count")
-	status.OutputEventCount = expvar.NewInt("output_event_count")
-	status.ErrorCount = expvar.NewInt("error_count")
-	status.OutputEventRate = expvar.NewFloat("output_event_rate")
-	expvar.Publish("connection_status",
-=======
 	metrics.Register("input_event_count", status.InputEventCount)
 	metrics.Register("output_event_count", status.OutputEventCount)
 	metrics.Register("error_count", status.ErrorCount)
 	//metrics.Register("output_event_rate", status.OutputEventRate)
 	metrics.Register("connection_status",
->>>>>>> 399576dd
 		expvar.Func(func() interface{} {
 			res := make(map[string]interface{}, 0)
 			res["last_connect_time"] = status.LastConnectTime
@@ -466,7 +457,6 @@
 	return outputHandler.Go(results, outputErrors)
 }
 
-
 func main() {
 	hostname, err := os.Hostname()
 	if err != nil {
@@ -594,25 +584,14 @@
 		queueName = config.AMQPQueueName
 	}
 
-<<<<<<< HEAD
-	go func() {
-		log.Infof("Starting AMQP loop to %s on queue %s", config.AMQPURL(), queueName)
+	go func(consumerNumber int) {
+		log.Infof("Starting AMQP loop %d to %s on queue %s", consumerNumber, config.AMQPURL(), queueName)
 		for {
-			err := messageProcessingLoop(config.AMQPURL(), queueName, fmt.Sprintf("go-event-consumer-%d"))
-			log.Infof("AMQP loop %d exited: %s. Sleeping for 30 seconds then retrying.", err)
+			err := messageProcessingLoop(config.AMQPURL(), queueName, fmt.Sprintf("go-event-consumer-%d", consumerNumber))
+			log.Infof("AMQP loop %d exited: %s. Sleeping for 30 seconds then retrying.", consumerNumber, err)
 			time.Sleep(30 * time.Second)
 		}
-	}()
-=======
-    go func(consumerNumber int) {
-        log.Infof("Starting AMQP loop %d to %s on queue %s", consumerNumber, config.AMQPURL(), queueName)
-        for {
-            err := messageProcessingLoop(config.AMQPURL(), queueName, fmt.Sprintf("go-event-consumer-%d", consumerNumber))
-            log.Infof("AMQP loop %d exited: %s. Sleeping for 30 seconds then retrying.", consumerNumber, err)
-            time.Sleep(30 * time.Second)
-        }
-    }(1)
->>>>>>> 399576dd
+	}(1)
 
 	if config.AuditLog == true {
 		log.Info("starting log file processing loop")
@@ -639,7 +618,7 @@
 		go graphite.Graphite(metrics.DefaultRegistry, 1*time.Second, "cb.eventforwarder", addr)
 	}
 
-    exp.Exp(metrics.DefaultRegistry)
+	exp.Exp(metrics.DefaultRegistry)
 
 	for {
 		time.Sleep(30 * time.Second)
