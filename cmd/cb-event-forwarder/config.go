--- conflicted
+++ resolved
@@ -126,15 +126,11 @@
 	RemoveFromOutput []string
 	AuditLog         bool
 	NumProcessors    int
-<<<<<<< HEAD
-	UseTimeFloat     bool
-=======
 
 	UseTimeFloat bool
 
 	//graphite/carbon
 	CarbonMetricsEndpoint *string
->>>>>>> 399576dd
 }
 
 type ConfigurationError struct {
@@ -808,14 +804,11 @@
 		}
 	}
 
-<<<<<<< HEAD
-=======
 	val, ok = input.Get("bridge", "carbon_metrics_endpoint")
 	if ok {
 		config.CarbonMetricsEndpoint = &val
 	}
 
->>>>>>> 399576dd
 	val, ok = input.Get("bridge", "use_time_float")
 	if ok {
 		usetimefloat, _ := strconv.ParseBool(val)
