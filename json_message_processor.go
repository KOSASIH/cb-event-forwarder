--- conflicted
+++ resolved
@@ -295,23 +295,13 @@
 							 * Finally save the report_title into this message
 							 */
 							msg["report_title"] = reportTitle
-<<<<<<< HEAD
 							msg["report_score"] = reportScore
-
-							log.Printf("report title,score for id %s:%s == %s,%s\n",
-								feedId.(json.Number).String(),
-								reportId.(string),
-								reportTitle,
-								reportScore)
-
-=======
 							/*
 								log.Printf("report title for id %s:%s == %s\n",
 									feedId.(json.Number).String(),
 									reportId.(string),
 									reportTitle)
 							*/
->>>>>>> 61e01086
 						}
 
 					} else {
