package main

import (
	"bytes"
	"encoding/binary"
	"fmt"
<<<<<<< HEAD
	"gopkg.in/h2non/filetype.v1"
	"log"
=======
	log "github.com/sirupsen/logrus"
>>>>>>> 61e01086
	"net"
	"os"
)

/*
 * conversion routines
 */

func WindowsTimeToUnixTime(windows_time int64) int64 {
	// number of milliseconds between Jan 1st 1601 and Jan 1st 1970
	var time_shift int64
	time_shift = 11644473600000

	if windows_time == 0 {
		return windows_time
	}

	windows_time /= 10000      // ns to ms
	windows_time -= time_shift // since 1601 to since 1970
	windows_time /= 1000
	return windows_time
}

func MakeGUID(sensor_id, pid int32, create_time int64) string {
	guid_part_1 := uint32(sensor_id)
	guid_part_2 := uint16(pid >> 16)
	guid_part_3 := uint16(pid & 0xffff)
	guid_part_4 := uint16(create_time >> 48)
	guid_part_5 := uint16((create_time >> 32) & 0xffff)
	guid_part_6 := uint32(create_time & 0xffffffff)

	return fmt.Sprintf("%08x-%04x-%04x-%04x-%04x%08x", guid_part_1, guid_part_2, guid_part_3, guid_part_4,
		guid_part_5, guid_part_6)
}

func GetIPv4Address(addr uint32) string {
	buf := bytes.Buffer{}

	if err := binary.Write(&buf, binary.LittleEndian, addr); err != nil {
		return "<unknown>"
	}

	b := buf.Bytes()

	return net.IPv4(b[0], b[1], b[2], b[3]).String()
}

/*
 * NOTE: the interface_ip and comms_ip (from JSON events) are byte-flipped from the IP addresses in the
 * sensor protobuf events.
 */
func GetIPv4AddressSigned(addr int32) string {
	buf := bytes.Buffer{}

	if err := binary.Write(&buf, binary.BigEndian, addr); err != nil {
		return "<unknown>"
	}

	b := buf.Bytes()

	return net.IPv4(b[0], b[1], b[2], b[3]).String()
}

func ntohs(p uint16) uint16 {
	return ((p >> 8) & 0xff) | ((p << 8) & 0xff00)
}

func GetMd5Hexdigest(src []byte) string {
	if len(src) != 16 && len(src) != 0 {
		log.WithFields(log.Fields{"Md5Length": len(src), "Md5": fmt.Sprintf("%X", src)}).Debug("Invalid expected length of Md5")
	}
	return fmt.Sprintf("%X", src)
}

func GetSha256Hexdigest(src []byte) string{
	return fmt.Sprintf("%X", src)
}

func GetUnicodeFromUTF8(src []byte) string {
	return string(src)
}

func FastStringConcat(substrings ...string) string {
	/*
	 * PreAllocate for speed
	 */
	buffer := bytes.NewBuffer(make([]byte, 0, 32))

	for _, substring := range substrings {
		buffer.WriteString(substring)
	}
	return buffer.String()
}

func IsGzip(fp *os.File) bool {
	// decompress file from disk if it's compressed
	header := make([]byte, 261)

	_, err := fp.Read(header)
	if err != nil {
		log.Fatalf("Could not read header information for file: %s", err.Error())
		return false
	}

	fp.Seek(0, os.SEEK_SET)

	if filetype.IsMIME(header, "application/gzip") {
		return true
	} else {
		return false
	}
}<|MERGE_RESOLUTION|>--- conflicted
+++ resolved
@@ -4,12 +4,8 @@
 	"bytes"
 	"encoding/binary"
 	"fmt"
-<<<<<<< HEAD
 	"gopkg.in/h2non/filetype.v1"
-	"log"
-=======
 	log "github.com/sirupsen/logrus"
->>>>>>> 61e01086
 	"net"
 	"os"
 )
