package main

import (
	"encoding/json"
	"fmt"
	conf "github.com/carbonblack/cb-event-forwarder/internal/config"
	"github.com/carbonblack/cb-event-forwarder/internal/output"
	"github.com/confluentinc/confluent-kafka-go/kafka"
	log "github.com/sirupsen/logrus"
	"os"
	"os/signal"
	"strings"
	"sync"
	"sync/atomic"
	"syscall"
	"time"
)

type KafkaOutput struct {
	config            conf.Configuration
	brokers           string
	topicSuffix       string
	producer          *kafka.Producer
	deliveryChannel   chan kafka.Event
	droppedEventCount int64
	eventSentCount    int64
	sync.RWMutex
}

type KafkaStatistics struct {
	DroppedEventCount int64 `json:"dropped_event_count"`
	EventSentCount    int64 `json:"event_sent_count"`
}

func (o *KafkaOutput) Initialize(unused string, config conf.Configuration) error {
	o.Lock()
	defer o.Unlock()

	o.config = config

	var configMap map[string]interface{}

<<<<<<< HEAD
	configMap, err := config.GetMap("plugin", "config")
	if err != nil {
		log.Info("Error getting pluginconfig")
	}
=======
	configMap, ok := config.GetStanza("pluginconfig")
>>>>>>> aa256036

	log.Infof("Trying to create kafka output with plugin section: %s", configMap)

	kafkaConfigMap := kafka.ConfigMap{}

	for key, value := range configMap {
<<<<<<< HEAD
		switch value.(type) {
		case string:
			kafkaConfigMap[key] = value.(string)
		case int:
			kafkaConfigMap[key] = value.(int)
		case float32:
			kafkaConfigMap[key] = value.(float32)
		case float64:
			kafkaConfigMap[key] = value.(float64)
		default:
			kafkaConfigMap[key] = value.(string)
=======
		if key != "topicsuffix" {
			kafkaConfigMap[key] = value
>>>>>>> aa256036
		}
	}

	if brokers, ok := configMap["bootstrap.servers"]; ok {
		if brokers, ok := brokers.(string); ok {
			o.brokers = brokers
		} else {
			o.brokers = "localhost:9092"
		}
	}

<<<<<<< HEAD
	topicSuffix, err := config.GetString("plugin", "config", "topicsuffix")
=======
	topicSuffix, ok := config.GetInStanza("pluginconf", "topicsuffix")
>>>>>>> aa256036

	if err == nil {
		o.topicSuffix = topicSuffix
	} else {
		o.topicSuffix = ""
	}

	producer, err := kafka.NewProducer(&kafkaConfigMap)

	if err != nil {
		log.Infof("Failed to create producer: %s\n", err)
		return err
	}

	log.Infof("Created Producer %v\n", producer)

	o.producer = producer

	o.deliveryChannel = make(chan kafka.Event)

	return nil
}

func (o *KafkaOutput) Go(messages <-chan string, errorChan chan<- error) error {
	go func() {
		refreshTicker := time.NewTicker(1 * time.Second)
		defer refreshTicker.Stop()

		hup := make(chan os.Signal, 1)

		signal.Notify(hup, syscall.SIGHUP)

		defer signal.Stop(hup)

		for {
			select {
			case message := <-messages:
				var parsedMsg map[string]interface{}

				json.Unmarshal([]byte(message), &parsedMsg)
				topic := parsedMsg["type"]
				if topicString, ok := topic.(string); ok {
					topicString = strings.Replace(topicString, "ingress.event.", "", -1)
					topicString += o.topicSuffix

					o.output(topicString, message)
				} else {
					log.Info("ERROR: Topic was not a string")
				}
			case e := <-o.deliveryChannel:
				m := e.(*kafka.Message)
				if m.TopicPartition.Error != nil {
					log.Infof("Delivery failed: %v\n", m.TopicPartition.Error)
					atomic.AddInt64(&o.droppedEventCount, 1)
					errorChan <- m.TopicPartition.Error
				} else {
					log.Infof("Delivered message to topic %s [%d] at offset %v\n",
						*m.TopicPartition.Topic, m.TopicPartition.Partition, m.TopicPartition.Offset)
					atomic.AddInt64(&o.eventSentCount, 1)
				}
			}
		}

	}()

	return nil
}

func (o *KafkaOutput) Statistics() interface{} {
	o.RLock()
	defer o.RUnlock()
	return KafkaStatistics{DroppedEventCount: o.droppedEventCount, EventSentCount: o.eventSentCount}
}

func (o *KafkaOutput) String() string {
	o.RLock()
	defer o.RUnlock()

	return fmt.Sprintf("Brokers %s", o.brokers)
}

func (o *KafkaOutput) Key() string {
	o.RLock()
	defer o.RUnlock()
	return fmt.Sprintf("brokers:%s", o.brokers)
}

func (o *KafkaOutput) output(topic string, m string) {
	o.producer.Produce(&kafka.Message{
		TopicPartition: kafka.TopicPartition{Topic: &topic, Partition: kafka.PartitionAny},
		Value:          []byte(m),
	}, o.deliveryChannel)
}

func GetOutputHandler() output.OutputHandler {
	return &KafkaOutput{}
}

func main() {
	messages := make(chan string)
	errors := make(chan error)
	var kafkaOutput output.OutputHandler = &KafkaOutput{}
	c, _ := conf.ParseConfig(os.Args[1])
	kafkaOutput.Initialize("", c)
	go func() {
		kafkaOutput.Go(messages, errors)
	}()
	messages <- "{\"type\":\"Lol\"}"
	log.Infof("%v", <-errors)
}<|MERGE_RESOLUTION|>--- conflicted
+++ resolved
@@ -40,21 +40,16 @@
 
 	var configMap map[string]interface{}
 
-<<<<<<< HEAD
-	configMap, err := config.GetMap("plugin", "config")
+	configMap, err := config.GetMap("plugin", "kafkaconfig")
 	if err != nil {
 		log.Info("Error getting pluginconfig")
 	}
-=======
-	configMap, ok := config.GetStanza("pluginconfig")
->>>>>>> aa256036
 
 	log.Infof("Trying to create kafka output with plugin section: %s", configMap)
 
 	kafkaConfigMap := kafka.ConfigMap{}
 
 	for key, value := range configMap {
-<<<<<<< HEAD
 		switch value.(type) {
 		case string:
 			kafkaConfigMap[key] = value.(string)
@@ -66,10 +61,6 @@
 			kafkaConfigMap[key] = value.(float64)
 		default:
 			kafkaConfigMap[key] = value.(string)
-=======
-		if key != "topicsuffix" {
-			kafkaConfigMap[key] = value
->>>>>>> aa256036
 		}
 	}
 
@@ -81,11 +72,7 @@
 		}
 	}
 
-<<<<<<< HEAD
-	topicSuffix, err := config.GetString("plugin", "config", "topicsuffix")
-=======
-	topicSuffix, ok := config.GetInStanza("pluginconf", "topicsuffix")
->>>>>>> aa256036
+	topicSuffix, err := config.GetString("plugin", "topicsuffix")
 
 	if err == nil {
 		o.topicSuffix = topicSuffix
