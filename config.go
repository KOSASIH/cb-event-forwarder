--- conflicted
+++ resolved
@@ -95,12 +95,9 @@
 
 	//Splunkd
 	SplunkToken *string
-<<<<<<< HEAD
 
 	RemoveFromOutput []string
-=======
 	AuditLog    bool
->>>>>>> acba533d
 }
 
 type ConfigurationError struct {
